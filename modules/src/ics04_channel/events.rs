--- conflicted
+++ resolved
@@ -282,11 +282,9 @@
 }
 
 impl TryFrom<RawObject> for OpenTry {
-<<<<<<< HEAD
-    type Error = events::Error;
-=======
-    type Error = crate::primitives::DummyError;
->>>>>>> 80a2d1b3
+
+    type Error = events::Error;
+
 
     fn try_from(obj: RawObject) -> Result<Self, Self::Error> {
         Ok(OpenTry(extract_attributes(&obj, "channel_open_try")?))
@@ -372,11 +370,7 @@
 }
 
 impl TryFrom<RawObject> for OpenConfirm {
-<<<<<<< HEAD
-    type Error = events::Error;
-=======
-    type Error = crate::primitives::DummyError;
->>>>>>> 80a2d1b3
+    type Error = events::Error;
 
     fn try_from(obj: RawObject) -> Result<Self, Self::Error> {
         Ok(OpenConfirm(extract_attributes(
