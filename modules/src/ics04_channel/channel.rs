--- conflicted
+++ resolved
@@ -329,8 +329,6 @@
     }
 }
 
-<<<<<<< HEAD
-=======
 /// Provides a `to_string` method.
 impl std::fmt::Display for State {
     fn fmt(&self, f: &mut std::fmt::Formatter<'_>) -> Result<(), std::fmt::Error> {
@@ -339,7 +337,6 @@
 }
 
 /// Used for queries and not yet standardized in channel's query.proto
->>>>>>> d3d49be4
 #[derive(Clone, Debug)]
 pub struct QueryPacketEventDataRequest {
     pub event_id: IbcEventType,
@@ -360,11 +357,7 @@
 
 #[cfg(test)]
 pub mod test_util {
-<<<<<<< HEAD
-=======
-
     use crate::ics24_host::identifier::{ChannelId, ConnectionId, PortId};
->>>>>>> d3d49be4
     use ibc_proto::ibc::core::channel::v1::Channel as RawChannel;
     use ibc_proto::ibc::core::channel::v1::Counterparty as RawCounterparty;
 
