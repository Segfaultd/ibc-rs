--- conflicted
+++ resolved
@@ -1,17 +1,9 @@
 use crate::downcast;
 use crate::ics02_client::client_consensus::{AnyConsensusState, ConsensusState};
-<<<<<<< HEAD
-use crate::ics02_client::client_header::AnyHeader;
-use crate::ics02_client::client_header::Header;
-use crate::ics02_client::client_state::{AnyClientState, ClientState};
-use crate::ics02_client::client_type::ClientType;
-use crate::ics02_client::error::Kind;
-=======
 use crate::ics02_client::client_state::{AnyClientState, ClientState};
 use crate::ics02_client::client_type::ClientType;
 use crate::ics02_client::error::Kind;
 use crate::ics02_client::header::{AnyHeader, Header};
->>>>>>> ad827a94
 use crate::ics03_connection::connection::ConnectionEnd;
 use crate::ics04_channel::channel::ChannelEnd;
 use crate::ics07_tendermint::client_def::TendermintClient;
@@ -337,27 +329,4 @@
             }
         }
     }
-<<<<<<< HEAD
-}
-
-#[cfg(test)]
-mod tests {
-    use std::convert::TryFrom;
-
-    use prost_types::Any;
-
-    use crate::ics02_client::client_state::AnyClientState;
-    use crate::ics07_tendermint::client_state::test_util::get_dummy_tendermint_client_state;
-    use crate::ics07_tendermint::header::test_util::get_dummy_tendermint_header;
-
-    #[test]
-    fn any_client_state_serialization() {
-        let tm_client_state = get_dummy_tendermint_client_state(get_dummy_tendermint_header());
-
-        let raw: Any = tm_client_state.clone().into();
-        let tm_client_state_back = AnyClientState::try_from(raw).unwrap();
-        assert_eq!(tm_client_state, tm_client_state_back);
-    }
-=======
->>>>>>> ad827a94
 }