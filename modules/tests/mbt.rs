mod executor;

const TESTS_DIR: &str = "tests/support/model_based/tests";

#[test]
fn mbt() {
    let tests = vec![
<<<<<<< HEAD
        // "ICS02CreateOKTest",
        // "ICS02UpdateOKTest",
        // "ICS02ClientNotFoundTest",
        // "ICS02HeaderVerificationFailureTest",
        // "ICS03ConnectionOpenInitOKTest",
        // "ICS03MissingClientTest",
        // "ICS03ConnectionOpenTryOKTest",
        // "ICS03InvalidConsensusHeightTest",
        // "ICS03ConnectionNotFoundTest",
        // "ICS03ConnectionMismatchTest",
        // "ICS03MissingClientConsensusStateTest",
        // the following test should fail but doesn't because proofs are not yet verified
        // "ICS03InvalidProofTest",
        "ICS03ConnectionOpenAckOKTest",
        // "ICS03UninitializedConnectionTest",
=======
        "ICS02CreateOKTest",
        "ICS02UpdateOKTest",
        "ICS02ClientNotFoundTest",
        "ICS02HeaderVerificationFailureTest",
        "ICS03ConnectionOpenInitOKTest",
        "ICS03MissingClientTest",
        "ICS03ConnectionOpenTryOKTest",
        "ICS03InvalidConsensusHeightTest",
        "ICS03ConnectionNotFoundTest",
        "ICS03ConnectionMismatchTest",
        "ICS03MissingClientConsensusStateTest",
        // TODO: the following test should fail but doesn't because proofs are
        // not yet verified
        // "ICS03InvalidProofTest",
        "ICS03ConnectionOpenAckOKTest",
        "ICS03UninitializedConnectionTest",
        "ICS03ConnectionOpenConfirmOKTest",
>>>>>>> bfd3d8e3
    ];

    for test in tests {
        let test = format!("{}/{}.json", TESTS_DIR, test);
        println!("> running {}", test);
        let executor = executor::IBCTestExecutor::new();
        // we should be able to just return the `Result` once the following
        // issue is fixed: https://github.com/rust-lang/rust/issues/43301
        if let Err(e) = executor::modelator::test(&test, executor) {
            panic!("{}", e);
        }
    }
}<|MERGE_RESOLUTION|>--- conflicted
+++ resolved
@@ -5,23 +5,6 @@
 #[test]
 fn mbt() {
     let tests = vec![
-<<<<<<< HEAD
-        // "ICS02CreateOKTest",
-        // "ICS02UpdateOKTest",
-        // "ICS02ClientNotFoundTest",
-        // "ICS02HeaderVerificationFailureTest",
-        // "ICS03ConnectionOpenInitOKTest",
-        // "ICS03MissingClientTest",
-        // "ICS03ConnectionOpenTryOKTest",
-        // "ICS03InvalidConsensusHeightTest",
-        // "ICS03ConnectionNotFoundTest",
-        // "ICS03ConnectionMismatchTest",
-        // "ICS03MissingClientConsensusStateTest",
-        // the following test should fail but doesn't because proofs are not yet verified
-        // "ICS03InvalidProofTest",
-        "ICS03ConnectionOpenAckOKTest",
-        // "ICS03UninitializedConnectionTest",
-=======
         "ICS02CreateOKTest",
         "ICS02UpdateOKTest",
         "ICS02ClientNotFoundTest",
@@ -39,7 +22,6 @@
         "ICS03ConnectionOpenAckOKTest",
         "ICS03UninitializedConnectionTest",
         "ICS03ConnectionOpenConfirmOKTest",
->>>>>>> bfd3d8e3
     ];
 
     for test in tests {
