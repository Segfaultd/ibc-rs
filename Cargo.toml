[workspace]

resolver = "2"

members = [
    "modules",
    "relayer",
    "relayer-cli",
    "relayer-rest",
    "relayer-test",
    "telemetry",
    "proto",
]

exclude = [
    "ci/no-std-check",
    "proto-compiler"
]

<<<<<<< HEAD
[patch.crates-io]
tendermint              = { git = "https://github.com/informalsystems/tendermint-rs", branch = "master" }
tendermint-rpc          = { git = "https://github.com/informalsystems/tendermint-rs", branch = "master" }
tendermint-proto        = { git = "https://github.com/informalsystems/tendermint-rs", branch = "master" }
tendermint-light-client = { git = "https://github.com/informalsystems/tendermint-rs", branch = "master" }
tendermint-testgen      = { git = "https://github.com/informalsystems/tendermint-rs", branch = "master" }
ics23                   = { git = "https://github.com/confio/ics23",                  branch = "master" }
=======
# [patch.crates-io]
# tendermint              = { git = "https://github.com/informalsystems/tendermint-rs", branch = "master" }
# tendermint-rpc          = { git = "https://github.com/informalsystems/tendermint-rs", branch = "master" }
# tendermint-proto        = { git = "https://github.com/informalsystems/tendermint-rs", branch = "master" }
# tendermint-light-client = { git = "https://github.com/informalsystems/tendermint-rs", branch = "master" }
# tendermint-testgen      = { git = "https://github.com/informalsystems/tendermint-rs", branch = "master" }
>>>>>>> 53334d88
<|MERGE_RESOLUTION|>--- conflicted
+++ resolved
@@ -17,19 +17,9 @@
     "proto-compiler"
 ]
 
-<<<<<<< HEAD
-[patch.crates-io]
-tendermint              = { git = "https://github.com/informalsystems/tendermint-rs", branch = "master" }
-tendermint-rpc          = { git = "https://github.com/informalsystems/tendermint-rs", branch = "master" }
-tendermint-proto        = { git = "https://github.com/informalsystems/tendermint-rs", branch = "master" }
-tendermint-light-client = { git = "https://github.com/informalsystems/tendermint-rs", branch = "master" }
-tendermint-testgen      = { git = "https://github.com/informalsystems/tendermint-rs", branch = "master" }
-ics23                   = { git = "https://github.com/confio/ics23",                  branch = "master" }
-=======
 # [patch.crates-io]
 # tendermint              = { git = "https://github.com/informalsystems/tendermint-rs", branch = "master" }
 # tendermint-rpc          = { git = "https://github.com/informalsystems/tendermint-rs", branch = "master" }
 # tendermint-proto        = { git = "https://github.com/informalsystems/tendermint-rs", branch = "master" }
 # tendermint-light-client = { git = "https://github.com/informalsystems/tendermint-rs", branch = "master" }
-# tendermint-testgen      = { git = "https://github.com/informalsystems/tendermint-rs", branch = "master" }
->>>>>>> 53334d88
+# tendermint-testgen      = { git = "https://github.com/informalsystems/tendermint-rs", branch = "master" }