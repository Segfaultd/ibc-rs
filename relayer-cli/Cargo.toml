[package]
name       = "ibc-relayer-cli"
version    = "0.8.0"
edition    = "2021"
license    = "Apache-2.0"
readme     = "README.md"
keywords   = ["blockchain", "consensus", "cosmos", "ibc", "tendermint"]
homepage   = "https://hermes.informal.systems/"
repository = "https://github.com/informalsystems/ibc-rs"
authors    = ["Informal Systems <hello@informal.systems>"]
rust-version = "1.56"
description  = """
  Hermes is an IBC Relayer written in Rust
"""

[[bin]]
name = "hermes"

[features]
default     = ["telemetry", "rest-server", "std", "eyre_tracer",]
std         = ["flex-error/std"]
eyre_tracer = ["flex-error/eyre_tracer"]
profiling   = ["ibc-relayer/profiling"]
telemetry   = ["ibc-relayer/telemetry", "ibc-telemetry"]
rest-server = ["ibc-relayer-rest"]

[dependencies]
ibc              = { version = "0.8.0", path = "../modules" }
ibc-relayer      = { version = "0.8.0", path = "../relayer" }
ibc-proto        = { version = "0.12.0", path = "../proto" }
ibc-telemetry    = { version = "0.8.0", path = "../telemetry", optional = true }
ibc-relayer-rest = { version = "0.8.0", path = "../relayer-rest", optional = true }

gumdrop = { version = "0.7", features = ["default_expr"] }
serde = { version = "1", features = ["serde_derive"] }
tokio = { version = "1.0", features = ["full"] }
tracing = "0.1.29"
tracing-subscriber = { version = "0.3.2", features = ["fmt", "env-filter", "json"]}
eyre = "0.6.5"
color-eyre = "0.5"
oneline-eyre = "0.1"
futures = "0.3.17"
toml = "0.5.8"
serde_derive = "1.0.116"
serde_json = "1"
<<<<<<< HEAD
prost = { package = "informalsystems-prost", version = "0.8.1", default-features = false }
prost-types = { package = "informalsystems-prost-types", version = "0.8.1", default-features = false }
=======
prost = { version = "0.9" }
prost-types = { version ="0.9" }
>>>>>>> 1129c43c
hex = "0.4"
crossbeam-channel = "0.5.1"
subtle-encoding = "0.5"
dirs-next = "2.0.0"
itertools = "0.10.1"
atty = "0.2.14"
flex-error = { version = "0.4.4", default-features = false, features = ["std", "eyre_tracer"] }
signal-hook = "0.3.10"

[dependencies.tendermint-proto]
version = "=0.23.0"

[dependencies.tendermint]
version = "=0.23.0"
features = ["secp256k1"]

[dependencies.tendermint-rpc]
version = "=0.23.0"
features = ["http-client", "websocket-client"]

[dependencies.tendermint-light-client]
version = "=0.23.0"
features = ["unstable"]

[dependencies.abscissa_core]
version = "0.5.2"

[dev-dependencies]
abscissa_core = { version = "0.5.2", features = ["testing"] }
once_cell = "1.8"
regex = "1"<|MERGE_RESOLUTION|>--- conflicted
+++ resolved
@@ -43,13 +43,8 @@
 toml = "0.5.8"
 serde_derive = "1.0.116"
 serde_json = "1"
-<<<<<<< HEAD
-prost = { package = "informalsystems-prost", version = "0.8.1", default-features = false }
-prost-types = { package = "informalsystems-prost-types", version = "0.8.1", default-features = false }
-=======
-prost = { version = "0.9" }
-prost-types = { version ="0.9" }
->>>>>>> 1129c43c
+prost = { version = "0.9", default-features = false }
+prost-types = { version ="0.9", default-features = false }
 hex = "0.4"
 crossbeam-channel = "0.5.1"
 subtle-encoding = "0.5"
