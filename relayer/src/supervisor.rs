--- conflicted
+++ resolved
@@ -2,7 +2,6 @@
 
 use anomaly::BoxError;
 use crossbeam_channel::Receiver;
-<<<<<<< HEAD
 use tracing::{error, warn};
 
 use ibc::{events::IbcEvent, ics24_host::identifier::ChainId, Height};
@@ -10,37 +9,9 @@
 use crate::{
     chain::handle::ChainHandle,
     config::Config,
-=======
-use itertools::Itertools;
-use tracing::{debug, error, warn};
-
-use ibc::{
-    events::IbcEvent,
-    ics02_client::client_state::{ClientState, IdentifiedAnyClientState},
-    ics03_connection::connection::{IdentifiedConnectionEnd, State as ConnectionState},
-    ics04_channel::channel::IdentifiedChannelEnd,
-    ics24_host::identifier::ChainId,
-    Height,
-};
-use ibc_proto::ibc::core::{
-    channel::v1::QueryConnectionChannelsRequest, client::v1::QueryClientStatesRequest,
-    connection::v1::QueryClientConnectionsRequest,
-};
-
-use crate::{
-    chain::counterparty::channel_state_on_destination,
-    chain::{counterparty::connection_state_on_destination, handle::ChainHandle},
-    config::{Config, Strategy},
->>>>>>> fab4148c
-    event::{
-        self,
-        monitor::{EventBatch, UnwrapOrClone},
-    },
-<<<<<<< HEAD
+    event,
+    event::monitor::{EventBatch, UnwrapOrClone},
     object::Object,
-=======
-    object::{Channel, Client, Connection, Object, UnidirectionalChannelPath},
->>>>>>> fab4148c
     registry::Registry,
     telemetry::Telemetry,
     util::try_recv_multiple,
@@ -110,7 +81,7 @@
                 IbcEvent::OpenInitConnection(..)
                 | IbcEvent::OpenTryConnection(..)
                 | IbcEvent::OpenAckConnection(..) => {
-                    if !self.handshake_enabled() {
+                    if !self.config.handshake_enabled() {
                         continue;
                     }
 
@@ -209,7 +180,6 @@
 
         let subscriptions = self.init_subscriptions()?;
 
-<<<<<<< HEAD
         loop {
             if let Some((chain, batch)) = try_recv_multiple(&subscriptions) {
                 self.handle_batch(chain.clone(), batch);
@@ -217,237 +187,9 @@
 
             if let Ok(msg) = self.worker_msg_rx.try_recv() {
                 self.handle_worker_msg(msg);
-=======
-                let conns_req = QueryClientConnectionsRequest {
-                    client_id: client.client_id.to_string(),
-                };
-
-                let client_connections = match chain.query_client_connections(conns_req) {
-                    Ok(connections) => connections,
-                    Err(e) => {
-                        error!(
-                            "skipping workers for chain {}. \
-                             reason: failed to query client connections for client {}: {}",
-                            chain_id, client.client_id, e
-                        );
-                        continue;
-                    }
-                };
-                for connection_id in client_connections {
-                    let connection_end =
-                        match chain.query_connection(&connection_id, Height::zero()) {
-                            Ok(connection_end) => connection_end,
-                            Err(e) => {
-                                error!(
-                                    "skipping workers for chain {} and connection {}. \
-                                    reason: failed to query connection end: {}",
-                                    chain_id, connection_id, e
-                                );
-                                continue;
-                            }
-                        };
-
-                    let connection = IdentifiedConnectionEnd {
-                        connection_id: connection_id.clone(),
-                        connection_end: connection_end.clone(),
-                    };
-
-                    match self.spawn_workers_for_connection(
-                        chain.clone(),
-                        client.clone(),
-                        connection.clone(),
-                    ) {
-                        Ok(()) => debug!(
-                            "done spawning workers for connection {} on chain {}",
-                            connection.connection_id,
-                            chain.id(),
-                        ),
-                        Err(e) => error!(
-                            "skipped workers for connection {} on chain {} due to error {}",
-                            chain.id(),
-                            connection.connection_id,
-                            e
-                        ),
-                    }
-
-                    if !connection_end.is_open() {
-                        debug!(
-                            "connection {} not open, skip workers for channels over this connetion",
-                            connection.connection_id
-                        );
-                        continue;
-                    }
-
-                    match self.counterparty_connection_state(client.clone(), connection.clone()) {
-                        Err(e) => {
-                            debug!("error with counterparty: reason {}", e);
-                            continue;
-                        }
-                        Ok(state) => {
-                            if !state.eq(&ConnectionState::Open) {
-                                debug!("connection {} not open, skip workers for channels over this connetion", connection.connection_id);
-
-                                debug!(
-                                    "drop connection {} because its counterparty is not open ",
-                                    connection_id
-                                );
-                                continue;
-                            }
-                        }
-                    };
-
-                    let chans_req = QueryConnectionChannelsRequest {
-                        connection: connection_id.to_string(),
-                        pagination: ibc_proto::cosmos::base::query::pagination::all(),
-                    };
-
-                    let connection_channels = match chain.query_connection_channels(chans_req) {
-                        Ok(channels) => channels,
-                        Err(e) => {
-                            error!(
-                                "skipping workers for chain {} and connection {}. \
-                                     reason: failed to query its channels: {}",
-                                chain_id, connection_id, e
-                            );
-                            continue;
-                        }
-                    };
-
-                    let connection =
-                        IdentifiedConnectionEnd::new(connection_id.clone(), connection_end);
-
-                    for channel in connection_channels {
-                        match self.spawn_workers_for_channel(
-                            chain.clone(),
-                            client.clone(),
-                            connection.clone(),
-                            channel.clone(),
-                        ) {
-                            Ok(()) => debug!(
-                                "done spawning workers for chain {} and channel {}",
-                                chain.id(),
-                                channel.channel_id
-                            ),
-                            Err(e) => error!(
-                                "skipped workers for chain {} and channel {} due to error {}",
-                                chain.id(),
-                                channel.channel_id,
-                                e
-                            ),
-                        }
-                    }
-                }
->>>>>>> fab4148c
-            }
-
-<<<<<<< HEAD
+            }
+
             std::thread::sleep(Duration::from_millis(50));
-=======
-    /// Spawns all the [`Worker`]s that will handle a given channel for a given source chain.
-    fn spawn_workers_for_connection(
-        &mut self,
-        chain: Box<dyn ChainHandle>,
-        client: IdentifiedAnyClientState,
-        connection: IdentifiedConnectionEnd,
-    ) -> Result<(), BoxError> {
-        let counterparty_chain = self
-            .registry
-            .get_or_spawn(&client.client_state.chain_id())?;
-
-        let conn_state_src = connection.connection_end.state;
-
-        //let counterparty_client_id = connection.connection_end.counterparty().client_id().clone();
-        let conn_state_dst =
-            connection_state_on_destination(connection.clone(), counterparty_chain.as_ref())?;
-
-        debug!(
-            "connection {} on chain {} is: {:?}; state on dest. chain ({}) is: {:?}",
-            connection.connection_id,
-            chain.id(),
-            conn_state_src,
-            counterparty_chain.id(),
-            conn_state_dst
-        );
-
-        if conn_state_src.is_open() && conn_state_dst.is_open() {
-        } else if !conn_state_dst.is_open()
-            && conn_state_dst as u32 <= conn_state_src as u32
-            && self.handshake_enabled()
-        {
-            // create worker for connection handshake that will advance the remote state
-            let connection_object = Object::Connection(Connection {
-                dst_chain_id: client.client_state.chain_id(),
-                src_chain_id: chain.id(),
-                src_connection_id: connection.connection_id,
-            });
-
-            self.workers
-                .get_or_spawn(connection_object, chain.clone(), counterparty_chain.clone());
-        }
-
-        Ok(())
-    }
-
-    /// Spawns all the [`Worker`]s that will handle a given channel for a given source chain.
-    fn spawn_workers_for_channel(
-        &mut self,
-        chain: Box<dyn ChainHandle>,
-        client: IdentifiedAnyClientState,
-        connection: IdentifiedConnectionEnd,
-        channel: IdentifiedChannelEnd,
-    ) -> Result<(), BoxError> {
-        let counterparty_chain = self
-            .registry
-            .get_or_spawn(&client.client_state.chain_id())?;
-
-        let chan_state_src = channel.channel_end.state;
-        let chan_state_dst =
-            channel_state_on_destination(channel.clone(), connection, counterparty_chain.as_ref())?;
-
-        debug!(
-            "channel {} on chain {} is: {}; state on dest. chain ({}) is: {}",
-            channel.channel_id,
-            chain.id(),
-            chan_state_src,
-            counterparty_chain.id(),
-            chan_state_dst
-        );
-        if chan_state_src.is_open() && chan_state_dst.is_open() {
-            // create the client object and spawn worker
-            let client_object = Object::Client(Client {
-                dst_client_id: client.client_id.clone(),
-                dst_chain_id: chain.id(),
-                src_chain_id: client.client_state.chain_id(),
-            });
-            self.workers
-                .get_or_spawn(client_object, counterparty_chain.clone(), chain.clone());
-
-            // TODO: Only start the Uni worker if there are outstanding packets or ACKs.
-            //  https://github.com/informalsystems/ibc-rs/issues/901
-            // create the path object and spawn worker
-            let path_object = Object::UnidirectionalChannelPath(UnidirectionalChannelPath {
-                dst_chain_id: counterparty_chain.clone().id(),
-                src_chain_id: chain.id(),
-                src_channel_id: channel.channel_id.clone(),
-                src_port_id: channel.port_id,
-            });
-            self.workers
-                .get_or_spawn(path_object, chain.clone(), counterparty_chain.clone());
-        } else if !chan_state_dst.is_open()
-            && chan_state_dst as u32 <= chan_state_src as u32
-            && self.handshake_enabled()
-        {
-            // create worker for channel handshake that will advance the remote state
-            let channel_object = Object::Channel(Channel {
-                dst_chain_id: counterparty_chain.clone().id(),
-                src_chain_id: chain.id(),
-                src_channel_id: channel.channel_id.clone(),
-                src_port_id: channel.port_id,
-            });
-
-            self.workers
-                .get_or_spawn(channel_object, chain.clone(), counterparty_chain.clone());
->>>>>>> fab4148c
         }
     }
 
@@ -546,21 +288,6 @@
         }
 
         Ok(())
-    }
-
-    fn counterparty_connection_state(
-        &mut self,
-        client: IdentifiedAnyClientState,
-        connection: IdentifiedConnectionEnd,
-    ) -> Result<ConnectionState, BoxError> {
-        let counterparty_chain = self
-            .registry
-            .get_or_spawn(&client.client_state.chain_id())?;
-
-        Ok(connection_state_on_destination(
-            connection,
-            counterparty_chain.as_ref(),
-        )?)
     }
 }
 
