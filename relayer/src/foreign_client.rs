--- conflicted
+++ resolved
@@ -4,20 +4,13 @@
 use thiserror::Error;
 use tracing::{error, info};
 
-<<<<<<< HEAD
 use ibc::downcast;
 use ibc::events::{IbcEvent, IbcEventType};
 use ibc::ics02_client::client_consensus::{ConsensusState, QueryClientEventRequest};
-use ibc::ics02_client::client_header::Header;
 use ibc::ics02_client::client_misbehaviour::AnyMisbehaviour;
 use ibc::ics02_client::client_state::ClientState;
 use ibc::ics02_client::events::UpdateClient;
-=======
-use ibc::events::IbcEvent;
-use ibc::ics02_client::client_consensus::ConsensusState;
-use ibc::ics02_client::client_state::ClientState;
 use ibc::ics02_client::header::Header;
->>>>>>> ad827a94
 use ibc::ics02_client::msgs::create_client::MsgCreateAnyClient;
 use ibc::ics02_client::msgs::misbehavior::MsgSubmitAnyMisbehaviour;
 use ibc::ics02_client::msgs::update_client::MsgUpdateAnyClient;
@@ -25,13 +18,7 @@
 use ibc::query::QueryTxRequest;
 use ibc::tx_msg::Msg;
 use ibc::Height;
-<<<<<<< HEAD
-use ibc_proto::ibc::core::client::v1::{
-    MsgCreateClient as RawMsgCreateClient, MsgSubmitMisbehaviour as RawMsgSubmitMisbehaviour,
-    MsgUpdateClient as RawMsgUpdateClient, QueryConsensusStatesRequest,
-};
-=======
->>>>>>> ad827a94
+use ibc_proto::ibc::core::client::v1::QueryConsensusStatesRequest;
 
 use crate::chain::handle::ChainHandle;
 
@@ -545,15 +532,16 @@
                     signer,
                 };
 
-                let msg = msg.to_any::<RawMsgSubmitMisbehaviour>();
-
-                let events = self.dst_chain().send_msgs(vec![msg]).map_err(|e| {
-                    ForeignClientError::Misbehaviour(format!(
-                        "failed sending evidence to dst chain ({}) with err: {}",
-                        self.dst_chain.id(),
-                        e
-                    ))
-                })?;
+                let events = self
+                    .dst_chain()
+                    .send_msgs(vec![msg.to_any()])
+                    .map_err(|e| {
+                        ForeignClientError::Misbehaviour(format!(
+                            "failed sending evidence to dst chain ({}) with err: {}",
+                            self.dst_chain.id(),
+                            e
+                        ))
+                    })?;
 
                 // TODO - invoke light client fork accountability
 
