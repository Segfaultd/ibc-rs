use alloc::sync::Arc;
use core::cmp::Ordering;

use crossbeam_channel as channel;
use flex_error::{define_error, TraceError};
use futures::{
    pin_mut,
    stream::{self, select_all, StreamExt},
    Stream, TryStreamExt,
};
use tokio::task::JoinHandle;
use tokio::{runtime::Runtime as TokioRuntime, sync::mpsc};
use tracing::{debug, error, info, trace};

use tendermint_rpc::{
    event::Event as RpcEvent, query::Query, Error as RpcError, SubscriptionClient, Url,
    WebSocketClient, WebSocketClientDriver,
};

use ibc::{
    core::ics02_client::height::Height, core::ics24_host::identifier::ChainId, events::IbcEvent,
};

use crate::util::{
    retry::{retry_count, retry_with_index, RetryResult},
    stream::try_group_while,
};

mod retry_strategy {
    use crate::util::retry::clamp_total;
    use core::time::Duration;
    use retry::delay::Fibonacci;

    // Default parameters for the retrying mechanism
    const MAX_DELAY: Duration = Duration::from_secs(60); // 1 minute
    const MAX_TOTAL_DELAY: Duration = Duration::from_secs(10 * 60); // 10 minutes
    const INITIAL_DELAY: Duration = Duration::from_secs(1); // 1 second

    pub fn default() -> impl Iterator<Item = Duration> {
        clamp_total(Fibonacci::from(INITIAL_DELAY), MAX_DELAY, MAX_TOTAL_DELAY)
    }
}

define_error! {
    #[derive(Debug, Clone)]
    Error {
        WebSocketDriver
            [ TraceError<RpcError> ]
            |_| { "WebSocket driver failed" },

        ClientCreationFailed
            { chain_id: ChainId, address: Url }
            |e| { format!("failed to create WebSocket driver for chain {0} with address {1}", e.chain_id, e.address) },

        ClientTerminationFailed
            [ TraceError<tokio::task::JoinError> ]
            |_| { "failed to terminate previous WebSocket driver" },

        ClientCompletionFailed
            [ TraceError<RpcError> ]
            |_| { "failed to run previous WebSocket driver to completion" },

        ClientSubscriptionFailed
            [ TraceError<RpcError> ]
            |_| { "failed to run previous WebSocket driver to completion" },

        NextEventBatchFailed
            [ TraceError<RpcError> ]
            |_| { "failed to collect events over WebSocket subscription" },

        CollectEventsFailed
            { reason: String }
            |e| { format!("failed to extract IBC events: {0}", e.reason) },

        ChannelSendFailed
            |_| { "failed to send event batch through channel" },

        SubscriptionCancelled
            [ TraceError<RpcError> ]
            |_| { "subscription cancelled" },

        Rpc
            [ TraceError<RpcError> ]
            |_| { "RPC error" },
    }
}

impl Error {
    fn canceled_or_generic(e: RpcError) -> Self {
        use tendermint_rpc::error::ErrorDetail;

        match e.detail() {
            ErrorDetail::Server(detail) if detail.reason.contains("subscription was cancelled") => {
                Self::subscription_cancelled(e)
            }
            _ => Self::rpc(e),
        }
    }
}

pub type Result<T> = core::result::Result<T, Error>;

/// A batch of events from a chain at a specific height
#[derive(Clone, Debug)]
pub struct EventBatch {
    pub chain_id: ChainId,
    pub height: Height,
    pub events: Vec<IbcEvent>,
}

type SubscriptionResult = core::result::Result<RpcEvent, RpcError>;
type SubscriptionStream = dyn Stream<Item = SubscriptionResult> + Send + Sync + Unpin;

pub type EventSender = channel::Sender<Result<EventBatch>>;
pub type EventReceiver = channel::Receiver<Result<EventBatch>>;
pub type TxMonitorCmd = channel::Sender<MonitorCmd>;

#[derive(Debug)]
pub enum MonitorCmd {
    Shutdown,
}

/// Connect to a Tendermint node, subscribe to a set of queries,
/// receive push events over a websocket, and filter them for the
/// event handler.
///
/// The default events that are queried are:
/// - [`EventType::NewBlock`]
/// - [`EventType::Tx`]
///
/// Those can be extending or overriden using
/// [`EventMonitor::add_query`] and [`EventMonitor::set_queries`].
pub struct EventMonitor {
    chain_id: ChainId,
    /// WebSocket to collect events from
    client: WebSocketClient,
    /// Async task handle for the WebSocket client's driver
    driver_handle: JoinHandle<()>,
    /// Channel to handler where the monitor for this chain sends the events
    tx_batch: channel::Sender<Result<EventBatch>>,
    /// Channel where to receive client driver errors
    rx_err: mpsc::UnboundedReceiver<tendermint_rpc::Error>,
    /// Channel where to send client driver errors
    tx_err: mpsc::UnboundedSender<tendermint_rpc::Error>,
    /// Channel where to receive commands
    rx_cmd: channel::Receiver<MonitorCmd>,
    /// Node Address
    node_addr: Url,
    /// Queries
    event_queries: Vec<Query>,
    /// All subscriptions combined in a single stream
    subscriptions: Box<SubscriptionStream>,
    /// Tokio runtime
    rt: Arc<TokioRuntime>,
}

// TODO: These are SDK specific, should be eventually moved.
pub mod queries {
    use tendermint_rpc::query::{EventType, Query};

    pub fn all() -> Vec<Query> {
        // Note: Tendermint-go supports max 5 query specifiers!
        vec![
            new_block(),
            ibc_client(),
            ibc_connection(),
            ibc_channel(),
            // This will be needed when we send misbehavior evidence to full node
            // Query::eq("message.module", "evidence"),
        ]
    }

    pub fn new_block() -> Query {
        Query::from(EventType::NewBlock)
    }

    pub fn ibc_client() -> Query {
        Query::eq("message.module", "ibc_client")
    }

    pub fn ibc_connection() -> Query {
        Query::eq("message.module", "ibc_connection")
    }

    pub fn ibc_channel() -> Query {
        Query::eq("message.module", "ibc_channel")
    }
}

impl EventMonitor {
    /// Create an event monitor, and connect to a node
    pub fn new(
        chain_id: ChainId,
        node_addr: Url,
        rt: Arc<TokioRuntime>,
    ) -> Result<(Self, EventReceiver, TxMonitorCmd)> {
        let (tx_batch, rx_batch) = channel::unbounded();
        let (tx_cmd, rx_cmd) = channel::unbounded();

        let ws_addr = node_addr.clone();
        let (client, driver) = rt
            .block_on(async move { WebSocketClient::new(ws_addr).await })
            .map_err(|_| Error::client_creation_failed(chain_id.clone(), node_addr.clone()))?;

        let (tx_err, rx_err) = mpsc::unbounded_channel();
        let websocket_driver_handle = rt.spawn(run_driver(driver, tx_err.clone()));

        // TODO: move them to config file(?)
        let event_queries = queries::all();

        let monitor = Self {
            rt,
            chain_id,
            client,
            driver_handle: websocket_driver_handle,
            event_queries,
            tx_batch,
            rx_err,
            tx_err,
            rx_cmd,
            node_addr,
            subscriptions: Box::new(futures::stream::empty()),
        };

        Ok((monitor, rx_batch, tx_cmd))
    }

<<<<<<< HEAD
    /// Set the queries to subscribe to.
    ///
    /// ## Note
    /// For this change to take effect, one has to [`subscribe`](Self::subscribe) again.
    pub fn set_queries(&mut self, queries: Vec<Query>) {
        self.event_queries = queries;
    }

    /// Add a new query to subscribe to.
    ///
    /// ## Note
    /// For this change to take effect, one has to [`subscribe`](Self::subscribe) again.
    pub fn add_query(&mut self, query: Query) {
        self.event_queries.push(query);
    }

=======
>>>>>>> 132090ed
    /// Clear the current subscriptions, and subscribe again to all queries.
    pub fn subscribe(&mut self) -> Result<()> {
        let mut subscriptions = vec![];

        for query in &self.event_queries {
            trace!("[{}] subscribing to query: {}", self.chain_id, query);

            let subscription = self
                .rt
                .block_on(self.client.subscribe(query.clone()))
                .map_err(Error::client_subscription_failed)?;

            subscriptions.push(subscription);
        }

        self.subscriptions = Box::new(select_all(subscriptions));

        trace!("[{}] subscribed to all queries", self.chain_id);

        Ok(())
    }

    fn try_reconnect(&mut self) -> Result<()> {
        trace!(
            "[{}] trying to reconnect to WebSocket endpoint {}",
            self.chain_id,
            self.node_addr
        );

        // Try to reconnect
        let (mut client, driver) = self
            .rt
            .block_on(WebSocketClient::new(self.node_addr.clone()))
            .map_err(|_| {
                Error::client_creation_failed(self.chain_id.clone(), self.node_addr.clone())
            })?;

        let mut driver_handle = self.rt.spawn(run_driver(driver, self.tx_err.clone()));

        // Swap the new client with the previous one which failed,
        // so that we can shut the latter down gracefully.
        core::mem::swap(&mut self.client, &mut client);
        core::mem::swap(&mut self.driver_handle, &mut driver_handle);

        trace!(
            "[{}] reconnected to WebSocket endpoint {}",
            self.chain_id,
            self.node_addr
        );

        // Shut down previous client
        trace!(
            "[{}] gracefully shutting down previous client",
            self.chain_id
        );

        let _ = client.close();

        self.rt
            .block_on(driver_handle)
            .map_err(Error::client_termination_failed)?;

        trace!("[{}] previous client successfully shutdown", self.chain_id);

        Ok(())
    }

    /// Try to resubscribe to events
    fn try_resubscribe(&mut self) -> Result<()> {
        trace!("[{}] trying to resubscribe to events", self.chain_id);
        self.subscribe()
    }

    /// Attempt to reconnect the WebSocket client using the given retry strategy.
    ///
    /// See the [`retry`](https://docs.rs/retry) crate and the
    /// [`crate::util::retry`] module for more information.
    fn reconnect(&mut self) {
        let result = retry_with_index(retry_strategy::default(), |_| {
            // Try to reconnect
            if let Err(e) = self.try_reconnect() {
                trace!("[{}] error when reconnecting: {}", self.chain_id, e);
                return RetryResult::Retry(());
            }

            // Try to resubscribe
            if let Err(e) = self.try_resubscribe() {
                trace!("[{}] error when resubscribing: {}", self.chain_id, e);
                return RetryResult::Retry(());
            }

            RetryResult::Ok(())
        });

        match result {
            Ok(()) => info!(
                "[{}] successfully reconnected to WebSocket endpoint {}",
                self.chain_id, self.node_addr
            ),
            Err(retries) => error!(
                "[{}] failed to reconnect to {} after {} retries",
                self.chain_id,
                self.node_addr,
                retry_count(&retries)
            ),
        }
    }

    /// Event monitor loop
    #[allow(clippy::while_let_loop)]
    pub fn run(mut self) {
        debug!("[{}] starting event monitor", self.chain_id);

        // Continuously run the event loop, so that when it aborts
        // because of WebSocket client restart, we pick up the work again.
        loop {
            match self.run_loop() {
                Next::Continue => continue,
                Next::Abort => break,
            }
        }

        debug!("[{}] event monitor is shutting down", self.chain_id);

        // Close the WebSocket connection
        let _ = self.client.close();

        // Wait for the WebSocket driver to finish
        let _ = self.rt.block_on(self.driver_handle);

        trace!(
            "[{}] event monitor has successfully shut down",
            self.chain_id
        );
    }

    fn run_loop(&mut self) -> Next {
        // Take ownership of the subscriptions
        let subscriptions =
            core::mem::replace(&mut self.subscriptions, Box::new(futures::stream::empty()));

        // Convert the stream of RPC events into a stream of event batches.
        let batches = stream_batches(subscriptions, self.chain_id.clone());

        // Needed to be able to poll the stream
        pin_mut!(batches);

        // Work around double borrow
        let rt = self.rt.clone();

        loop {
            if let Ok(MonitorCmd::Shutdown) = self.rx_cmd.try_recv() {
                return Next::Abort;
            }

            let result = rt.block_on(async {
                tokio::select! {
                    Some(batch) = batches.next() => batch,
                    Some(e) = self.rx_err.recv() => Err(Error::web_socket_driver(e)),
                }
            });

            // Repeat check of shutdown command here, as previous recv()
            // may block for a long time.
            if let Ok(MonitorCmd::Shutdown) = self.rx_cmd.try_recv() {
                return Next::Abort;
            }

            match result {
                Ok(batch) => self.process_batch(batch).unwrap_or_else(|e| {
                    error!("[{}] {}", self.chain_id, e);
                }),
                Err(e) => {
                    match e.detail() {
                        ErrorDetail::SubscriptionCancelled(reason) => {
                            error!(
                                "[{}] subscription cancelled, reason: {}",
                                self.chain_id, reason
                            );

                            self.propagate_error(e).unwrap_or_else(|e| {
                                error!("[{}] {}", self.chain_id, e);
                            });

                            // Reconnect to the WebSocket endpoint, and subscribe again to the queries.
                            self.reconnect();

                            // Abort this event loop, the `run` method will start a new one.
                            // We can't just write `return self.run()` here because Rust
                            // does not perform tail call optimization, and we would
                            // thus potentially blow up the stack after many restarts.
                            return Next::Continue;
                        }
                        _ => {
                            error!("[{}] failed to collect events: {}", self.chain_id, e);

                            // Reconnect to the WebSocket endpoint, and subscribe again to the queries.
                            self.reconnect();

                            // Abort this event loop, the `run` method will start a new one.
                            // We can't just write `return self.run()` here because Rust
                            // does not perform tail call optimization, and we would
                            // thus potentially blow up the stack after many restarts.
                            return Next::Continue;
                        }
                    }
                }
            }
        }
    }

    /// Propagate error to subscribers.
    ///
    /// The main use case for propagating RPC errors is for the [`Supervisor`]
    /// to notice that the WebSocket connection or subscription has been closed,
    /// and to trigger a clearing of packets, as this typically means that we have
    /// missed a bunch of events which were emitted after the subscrption was closed.
    /// In that case, this error will be handled in [`Supervisor::handle_batch`].
    fn propagate_error(&self, error: Error) -> Result<()> {
        self.tx_batch
            .send(Err(error))
            .map_err(|_| Error::channel_send_failed())?;

        Ok(())
    }

    /// Collect the IBC events from the subscriptions
    fn process_batch(&self, batch: EventBatch) -> Result<()> {
        self.tx_batch
            .send(Ok(batch))
            .map_err(|_| Error::channel_send_failed())?;

        Ok(())
    }
}

/// Collect the IBC events from an RPC event
fn collect_events(
    chain_id: &ChainId,
    event: RpcEvent,
) -> impl Stream<Item = Result<(Height, IbcEvent)>> {
    let events = crate::event::rpc::get_all_events(chain_id, event).unwrap_or_default();
    stream::iter(events).map(Ok)
}

/// Convert a stream of RPC event into a stream of event batches
fn stream_batches(
    subscriptions: Box<SubscriptionStream>,
    chain_id: ChainId,
) -> impl Stream<Item = Result<EventBatch>> {
    let id = chain_id.clone();

    // Collect IBC events from each RPC event
    let events = subscriptions
        .map_ok(move |rpc_event| collect_events(&id, rpc_event))
        .map_err(Error::canceled_or_generic)
        .try_flatten();

    // Group events by height
    let grouped = try_group_while(events, |(h0, _), (h1, _)| h0 == h1);

    // Convert each group to a batch
    grouped.map_ok(move |events| {
        let height = events
            .first()
            .map(|(h, _)| h)
            .copied()
            .expect("internal error: found empty group"); // SAFETY: upheld by `group_while`

        let mut events = events.into_iter().map(|(_, e)| e).collect();
        sort_events(&mut events);

        EventBatch {
            height,
            events,
            chain_id: chain_id.clone(),
        }
    })
}

/// Sort the given events by putting the NewBlock event first,
/// and leaving the other events as is.
fn sort_events(events: &mut Vec<IbcEvent>) {
    events.sort_by(|a, b| match (a, b) {
        (IbcEvent::NewBlock(_), _) => Ordering::Less,
        _ => Ordering::Equal,
    })
}

async fn run_driver(
    driver: WebSocketClientDriver,
    tx: mpsc::UnboundedSender<tendermint_rpc::Error>,
) {
    if let Err(e) = driver.run().await {
        if tx.send(e).is_err() {
            error!("failed to relay driver error to event monitor");
        }
    }
}

pub enum Next {
    Abort,
    Continue,
}<|MERGE_RESOLUTION|>--- conflicted
+++ resolved
@@ -225,25 +225,6 @@
         Ok((monitor, rx_batch, tx_cmd))
     }
 
-<<<<<<< HEAD
-    /// Set the queries to subscribe to.
-    ///
-    /// ## Note
-    /// For this change to take effect, one has to [`subscribe`](Self::subscribe) again.
-    pub fn set_queries(&mut self, queries: Vec<Query>) {
-        self.event_queries = queries;
-    }
-
-    /// Add a new query to subscribe to.
-    ///
-    /// ## Note
-    /// For this change to take effect, one has to [`subscribe`](Self::subscribe) again.
-    pub fn add_query(&mut self, query: Query) {
-        self.event_queries.push(query);
-    }
-
-=======
->>>>>>> 132090ed
     /// Clear the current subscriptions, and subscribe again to all queries.
     pub fn subscribe(&mut self) -> Result<()> {
         let mut subscriptions = vec![];
