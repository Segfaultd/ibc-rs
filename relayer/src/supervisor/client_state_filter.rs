--- conflicted
+++ resolved
@@ -130,11 +130,7 @@
         }
 
         let permission = match state.trust_threshold() {
-<<<<<<< HEAD
-            Some(trust) if trust.numerator() == 1 && trust.denominator() == 3 => Permission::Allow,
-=======
             Some(trust) if trust == TrustThreshold::ONE_THIRD => Permission::Allow,
->>>>>>> 9f38c37b
             Some(_) => {
                 trace!(
                     "[client filter] client {} on chain {} has a trust threshold different than 1/3",
