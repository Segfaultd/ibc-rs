[package]
name         = "ibc-relayer"
version      = "0.9.0"
edition      = "2021"
license      = "Apache-2.0"
readme       = "README.md"
keywords     = ["blockchain", "consensus", "cosmos", "ibc", "tendermint"]
repository   = "https://github.com/informalsystems/ibc-rs"
authors      = ["Informal Systems <hello@informal.systems>"]
rust-version = "1.56"
description  = """
    Implementation of an IBC Relayer in Rust, as a library
"""

[package.metadata.docs.rs]
all-features = true

[features]
default   = ["flex-error/std", "flex-error/eyre_tracer"]
profiling = []
telemetry = ["ibc-telemetry"]

[dependencies]
<<<<<<< HEAD
ibc           = { version = "0.8.0", path = "../modules", default-features = false }
ibc-proto     = { version = "0.12.0", path = "../proto", default-features = false, features = ["std"] }
ibc-telemetry = { version = "0.8.0", path = "../telemetry", default-features = false, optional = true }

chrono = { version = "0.4.19", default-features = false, features = ["clock"] }
subtle-encoding = { version = "0.5", default-features = false }
async-trait = { version = "0.1.50", default-features = false }
humantime-serde = { version = "1.0.0", default-features = false }
serde = { version = "1.0.130", default-features = false }
serde_cbor = { version = "0.11.2", default-features = false }
serde_derive = { version = "1.0", default-features = false }
thiserror = { version = "1.0.30", default-features = false }
toml = { version = "0.5", default-features = false }
tracing = { version = "0.1.29", default-features = false }
tokio = { version = "1.0", default-features = false, features = ["rt-multi-thread", "time", "sync"] }
serde_json = { version = "1", default-features = false }
bytes = { version = "1.1.0", default-features = false }
prost = { version = "0.9", default-features = false }
prost-types = { version = "0.9", default-features = false }
futures = { version = "0.3.17", default-features = false }
crossbeam-channel = { version = "0.5.1", default-features = false, features = ["std"] }
k256 = { version = "0.9.6", default-features = false, features = ["ecdsa-core", "ecdsa", "sha256"]}
hex = { version = "0.4", default-features = false }
bitcoin = { version = "=0.27", default-features = false, features = ["use-serde"] }
tiny-bip39 = { version = "0.8.0", default-features = false }
hdpath = { version = "0.6.0", default-features = false, features = ["with-bitcoin"] }
sha2 = { version = "0.9.8", default-features = false }
=======
ibc           = { version = "0.9.0", path = "../modules" }
ibc-proto     = { version = "0.13.0", path = "../proto" }
ibc-telemetry = { version = "0.9.0", path = "../telemetry", optional = true }

chrono = { version = "0.4.19", default-features = false, features = ["clock"] }
subtle-encoding = "0.5"
async-trait = "0.1.50"
humantime-serde = "1.0.0"
serde = "1.0"
serde_cbor = "0.11.2"
serde_derive = "1.0"
thiserror = "1.0.30"
toml = "0.5"
tracing = "0.1.29"
tokio = { version = "1.0", features = ["rt-multi-thread", "time", "sync"] }
serde_json = { version = "1" }
bytes = "1.1.0"
prost = { version = "0.9" }
prost-types = { version = "0.9" }
futures = "0.3.17"
crossbeam-channel = "0.5.1"
k256 = { version = "0.9.6", features = ["ecdsa-core", "ecdsa", "sha256"]}
hex = "0.4"
bitcoin = { version = "=0.27", features = ["use-serde"] }
tiny-bip39 = "0.8.0"
hdpath = { version = "0.6.0", features = ["with-bitcoin"] }
sha2 = "0.9.8"
>>>>>>> 289ef0dc
tiny-keccak = { version = "2.0.2", features = ["keccak"], default-features = false }
ripemd160 = { version = "0.9.1", default-features = false }
bech32 = { version = "0.8.1", default-features = false }
itertools = { version = "0.10.1", default-features = false }
tonic = { version = "0.6", default-features = false, features = ["tls", "tls-roots"] }
dirs-next = { version = "2.0.0", default-features = false }
retry = { version = "1.3.0", default-features = false }
async-stream = { version = "0.3.2", default-features = false }
http = { version = "0.2.4", default-features = false }
flex-error = { version = "0.4.4", default-features = false }
<<<<<<< HEAD
signature = { version = "1.3.0", default-features = false }
anyhow = { version = "1.0.48", default-features = false }
semver = { version = "1.0", default-features = false }
uint = { version = "0.9", default-features = false }
humantime = { version = "2.1.0", default-features = false }
=======
signature = "1.3.0"
anyhow = "1.0"
semver = "1.0"
uint = "0.9"
humantime = "2.1.0"
>>>>>>> 289ef0dc

[dependencies.num-bigint]
version = "0.4"
default-features = false
features = ["serde"]

[dependencies.num-rational]
version = "0.4.0"
default-features = false
features = ["num-bigint", "serde"]

[dependencies.tendermint]
<<<<<<< HEAD
version = "=0.23.0"
default-features = false
features = ["secp256k1"]

[dependencies.tendermint-rpc]
version = "=0.23.0"
default-features = false
=======
version = "=0.23.1"
features = ["secp256k1"]

[dependencies.tendermint-rpc]
version = "=0.23.1"
>>>>>>> 289ef0dc
features = ["http-client", "websocket-client"]

[dependencies.tendermint-light-client]
version = "=0.23.1"
default-features = false
features = ["rpc-client", "secp256k1", "unstable"]

[dependencies.tendermint-proto]
<<<<<<< HEAD
version = "=0.23.0"
default-features = false
=======
version = "=0.23.1"
>>>>>>> 289ef0dc

[dev-dependencies]
ibc = { version = "0.9.0", path = "../modules", features = ["mocks"] }
serial_test = "0.5.0"
env_logger = "0.9.0"
<<<<<<< HEAD
tracing-subscriber = { version = "0.3.2", features = ["fmt", "env-filter", "json"]}
=======
tracing-subscriber = { version = "0.3.2", features = ["fmt", "env-filter", "json"] }
>>>>>>> 289ef0dc
test-log = { version = "0.2.8", features = ["trace"] }

# Needed for generating (synthetic) light blocks.
tendermint-testgen = { version = "=0.23.1" }<|MERGE_RESOLUTION|>--- conflicted
+++ resolved
@@ -21,10 +21,9 @@
 telemetry = ["ibc-telemetry"]
 
 [dependencies]
-<<<<<<< HEAD
-ibc           = { version = "0.8.0", path = "../modules", default-features = false }
-ibc-proto     = { version = "0.12.0", path = "../proto", default-features = false, features = ["std"] }
-ibc-telemetry = { version = "0.8.0", path = "../telemetry", default-features = false, optional = true }
+ibc           = { version = "0.9.0", path = "../modules", default-features = false }
+ibc-proto     = { version = "0.13.0", path = "../proto", default-features = false, features = ["std"] }
+ibc-telemetry = { version = "0.9.0", path = "../telemetry", default-features = false, optional = true }
 
 chrono = { version = "0.4.19", default-features = false, features = ["clock"] }
 subtle-encoding = { version = "0.5", default-features = false }
@@ -49,35 +48,6 @@
 tiny-bip39 = { version = "0.8.0", default-features = false }
 hdpath = { version = "0.6.0", default-features = false, features = ["with-bitcoin"] }
 sha2 = { version = "0.9.8", default-features = false }
-=======
-ibc           = { version = "0.9.0", path = "../modules" }
-ibc-proto     = { version = "0.13.0", path = "../proto" }
-ibc-telemetry = { version = "0.9.0", path = "../telemetry", optional = true }
-
-chrono = { version = "0.4.19", default-features = false, features = ["clock"] }
-subtle-encoding = "0.5"
-async-trait = "0.1.50"
-humantime-serde = "1.0.0"
-serde = "1.0"
-serde_cbor = "0.11.2"
-serde_derive = "1.0"
-thiserror = "1.0.30"
-toml = "0.5"
-tracing = "0.1.29"
-tokio = { version = "1.0", features = ["rt-multi-thread", "time", "sync"] }
-serde_json = { version = "1" }
-bytes = "1.1.0"
-prost = { version = "0.9" }
-prost-types = { version = "0.9" }
-futures = "0.3.17"
-crossbeam-channel = "0.5.1"
-k256 = { version = "0.9.6", features = ["ecdsa-core", "ecdsa", "sha256"]}
-hex = "0.4"
-bitcoin = { version = "=0.27", features = ["use-serde"] }
-tiny-bip39 = "0.8.0"
-hdpath = { version = "0.6.0", features = ["with-bitcoin"] }
-sha2 = "0.9.8"
->>>>>>> 289ef0dc
 tiny-keccak = { version = "2.0.2", features = ["keccak"], default-features = false }
 ripemd160 = { version = "0.9.1", default-features = false }
 bech32 = { version = "0.8.1", default-features = false }
@@ -88,19 +58,11 @@
 async-stream = { version = "0.3.2", default-features = false }
 http = { version = "0.2.4", default-features = false }
 flex-error = { version = "0.4.4", default-features = false }
-<<<<<<< HEAD
 signature = { version = "1.3.0", default-features = false }
 anyhow = { version = "1.0.48", default-features = false }
 semver = { version = "1.0", default-features = false }
 uint = { version = "0.9", default-features = false }
 humantime = { version = "2.1.0", default-features = false }
-=======
-signature = "1.3.0"
-anyhow = "1.0"
-semver = "1.0"
-uint = "0.9"
-humantime = "2.1.0"
->>>>>>> 289ef0dc
 
 [dependencies.num-bigint]
 version = "0.4"
@@ -113,21 +75,13 @@
 features = ["num-bigint", "serde"]
 
 [dependencies.tendermint]
-<<<<<<< HEAD
-version = "=0.23.0"
+version = "=0.23.1"
 default-features = false
 features = ["secp256k1"]
 
 [dependencies.tendermint-rpc]
-version = "=0.23.0"
+version = "=0.23.1"
 default-features = false
-=======
-version = "=0.23.1"
-features = ["secp256k1"]
-
-[dependencies.tendermint-rpc]
-version = "=0.23.1"
->>>>>>> 289ef0dc
 features = ["http-client", "websocket-client"]
 
 [dependencies.tendermint-light-client]
@@ -136,22 +90,14 @@
 features = ["rpc-client", "secp256k1", "unstable"]
 
 [dependencies.tendermint-proto]
-<<<<<<< HEAD
-version = "=0.23.0"
+version = "=0.23.1"
 default-features = false
-=======
-version = "=0.23.1"
->>>>>>> 289ef0dc
 
 [dev-dependencies]
 ibc = { version = "0.9.0", path = "../modules", features = ["mocks"] }
 serial_test = "0.5.0"
 env_logger = "0.9.0"
-<<<<<<< HEAD
-tracing-subscriber = { version = "0.3.2", features = ["fmt", "env-filter", "json"]}
-=======
 tracing-subscriber = { version = "0.3.2", features = ["fmt", "env-filter", "json"] }
->>>>>>> 289ef0dc
 test-log = { version = "0.2.8", features = ["trace"] }
 
 # Needed for generating (synthetic) light blocks.
